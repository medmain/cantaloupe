--- conflicted
+++ resolved
@@ -116,18 +116,18 @@
     }
 
     /**
-<<<<<<< HEAD
      * @return Whether the application is running in test mode.
      * @see #TEST_VM_ARGUMENT
      */
     public static boolean isTesting() {
         return "true".equals(System.getProperty(TEST_VM_ARGUMENT));
-=======
+    }
+
+    /**
      * @see #getTempPath()
      */
     public static boolean isUsingSystemTempPath() {
         return Paths.get(System.getProperty("java.io.tmpdir")).equals(getTempPath());
->>>>>>> 4c8d80e6
     }
 
     private Application() {}
