package edu.illinois.library.cantaloupe.resolver;

import edu.illinois.library.cantaloupe.config.Configuration;
import edu.illinois.library.cantaloupe.config.ConfigurationException;
import edu.illinois.library.cantaloupe.config.ConfigurationFactory;
import edu.illinois.library.cantaloupe.image.Identifier;
import edu.illinois.library.cantaloupe.script.ScriptEngine;
import edu.illinois.library.cantaloupe.script.ScriptEngineFactory;
import org.slf4j.Logger;
import org.slf4j.LoggerFactory;

import javax.script.ScriptException;
import java.io.FileNotFoundException;
import java.io.IOException;
import java.util.Arrays;
import java.util.HashSet;
import java.util.Set;

/**
 * Used to obtain an instance of a {@link Resolver} defined in the
 * configuration, or returned by a delegate method.
 */
public abstract class ResolverFactory {

    /**
     * How resolvers are chosen by {@link #getResolver(Identifier)}.
     */
    public enum SelectionStrategy {
        STATIC, DELEGATE_SCRIPT
    }

    private static Logger logger = LoggerFactory.
            getLogger(ResolverFactory.class);

    public static final String DELEGATE_RESOLVER_CONFIG_KEY =
            "resolver.delegate";
    public static final String RESOLVER_CHOOSER_DELEGATE_METHOD =
            "get_resolver";
    public static final String STATIC_RESOLVER_CONFIG_KEY = "resolver.static";

    /**
     * @return Set of instances of each unique resolver.
     */
    public static Set<Resolver> getAllResolvers() {
        return new HashSet<>(Arrays.asList(
                new AmazonS3Resolver(),
                new AzureStorageResolver(),
                new FilesystemResolver(),
                new HttpResolver(),
                new JdbcResolver()));
    }

    /**
     * If {@link #STATIC_RESOLVER_CONFIG_KEY} is null or undefined, uses a
     * delegate script method to return an instance of the appropriate
     * resolver for the given identifier. Otherwise, returns an instance of
     * the resolver specified in {@link #STATIC_RESOLVER_CONFIG_KEY}.
     *
     * @return Instance of the appropriate resolver for the given identifier,
     *         with identifier already set.
     * @throws Exception
     * @throws FileNotFoundException If the specified chooser script is not
     * found.
     */
    public static Resolver getResolver(Identifier identifier) throws Exception {
        final Configuration config = ConfigurationFactory.getInstance();
        if (getSelectionStrategy().equals(SelectionStrategy.DELEGATE_SCRIPT)) {
            Resolver resolver = newDynamicResolver(identifier);
            logger.info("{}() returned a {} for {}",
                    RESOLVER_CHOOSER_DELEGATE_METHOD,
                    resolver.getClass().getSimpleName(), identifier);
            return resolver;
        } else {
            final String resolverName = config.
                    getString(STATIC_RESOLVER_CONFIG_KEY);
            if (resolverName != null) {
                return newStaticResolver(resolverName, identifier);
            } else {
                throw new ConfigurationException(STATIC_RESOLVER_CONFIG_KEY +
                        " is not set to a valid resolver.");
            }
        }
    }

    /**
     * @return How resolvers are chosen by {@link #getResolver(Identifier)}.
     */
    public static SelectionStrategy getSelectionStrategy() {
        final Configuration config = ConfigurationFactory.getInstance();
        return config.getBoolean(DELEGATE_RESOLVER_CONFIG_KEY, false) ?
                SelectionStrategy.DELEGATE_SCRIPT : SelectionStrategy.STATIC;
    }

    /**
     * @param resolverName Resolver name
     * @param identifier Identifier to return a resolver for.
     * @return An instance of the current resolver based on the
     * <code>resolver</code> setting in the configuration.
     * @throws Exception
     * @throws ConfigurationException If there is no resolver specified in the
     * configuration.
     */
    private static Resolver newStaticResolver(String resolverName,
                                              Identifier identifier)
            throws Exception {
        return newResolver(resolverName, identifier);
    }

    private static Resolver newResolver(String name, Identifier identifier)
            throws Exception {
        Class class_ = Class.forName(ResolverFactory.class.getPackage().getName() +
                "." + name);
        Resolver resolver = (Resolver) class_.newInstance();
        resolver.setIdentifier(identifier);
        return resolver;
    }

    /**
     * Passes the given identifier to the resolver chooser delegate method.
     *
     * @param identifier Identifier to return a resolver for.
     * @return Pathname of the image file corresponding to the given identifier,
     * as reported by the lookup script, or null.
     * @throws IOException If the lookup script configuration key is undefined
     * @throws ScriptException If the script failed to execute
     * @throws ScriptException If the script is of an unsupported type
     */
    private static Resolver newDynamicResolver(final Identifier identifier)
            throws Exception {
        final ScriptEngine engine = ScriptEngineFactory.getScriptEngine();
<<<<<<< HEAD
        final Object result = engine.invoke(RESOLVER_CHOOSER_DELEGATE_METHOD,
                identifier.toString());
        return newResolver((String) result);
=======
        final String[] args = {identifier.toString()};

        final Object result = engine.invoke(RESOLVER_CHOOSER_DELEGATE_METHOD, args);
        return newResolver((String) result, identifier);
>>>>>>> a44d7a69
    }

}<|MERGE_RESOLUTION|>--- conflicted
+++ resolved
@@ -128,16 +128,9 @@
     private static Resolver newDynamicResolver(final Identifier identifier)
             throws Exception {
         final ScriptEngine engine = ScriptEngineFactory.getScriptEngine();
-<<<<<<< HEAD
         final Object result = engine.invoke(RESOLVER_CHOOSER_DELEGATE_METHOD,
                 identifier.toString());
-        return newResolver((String) result);
-=======
-        final String[] args = {identifier.toString()};
-
-        final Object result = engine.invoke(RESOLVER_CHOOSER_DELEGATE_METHOD, args);
         return newResolver((String) result, identifier);
->>>>>>> a44d7a69
     }
 
 }