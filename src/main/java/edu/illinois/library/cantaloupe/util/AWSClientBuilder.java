package edu.illinois.library.cantaloupe.util;

import java.net.URI;
import java.util.ArrayList;
import java.util.Arrays;
import java.util.List;

import com.amazonaws.ClientConfiguration;
import com.amazonaws.auth.AWSCredentials;
import com.amazonaws.auth.AWSCredentialsProvider;
import com.amazonaws.auth.AWSCredentialsProviderChain;
import com.amazonaws.auth.AWSStaticCredentialsProvider;
import com.amazonaws.auth.AnonymousAWSCredentials;
import com.amazonaws.auth.EnvironmentVariableCredentialsProvider;
import com.amazonaws.auth.InstanceProfileCredentialsProvider;
import com.amazonaws.auth.SystemPropertiesCredentialsProvider;
import com.amazonaws.auth.profile.ProfileCredentialsProvider;
import com.amazonaws.client.builder.AwsClientBuilder;
import com.amazonaws.services.s3.AmazonS3;
import com.amazonaws.services.s3.AmazonS3ClientBuilder;

/**
 * Creates an AWS client using the Builder pattern.
 *
 * @see <a href="http://docs.aws.amazon.com/AWSSdkDocsJava/latest/DeveloperGuide/welcome.html">
 *     AWS SDK for Java</a>
 */
public final class AWSClientBuilder {

    private String accessKeyID;
<<<<<<< HEAD
    private URI endpointURI;
    private int maxConnections = 100;
=======
    private int maxConnections = 200;
    private String region;
>>>>>>> a9829bdf
    private String secretKey;

    /**
     * @param accessKeyID AWS access key ID.
     * @return The instance.
     */
    public AWSClientBuilder accessKeyID(String accessKeyID) {
        this.accessKeyID = accessKeyID;
        return this;
    }

    /**
     * @param uri URI of the S3 endpoint. If not supplied, the AWS S3 endpoint
     *            will be used.
     * @return The instance.
     */
    public AWSClientBuilder endpointURI(URI uri) {
        this.endpointURI = uri;
        return this;
    }

    /**
     * @param maxConnections Maximum concurrent connections to AWS.
     * @return The instance.
     */
    public AWSClientBuilder maxConnections(int maxConnections) {
        this.maxConnections = maxConnections;
        return this;
    }

    /**
     * @param secretKey AWS secret key.
     * @return The instance.
     */
    public AWSClientBuilder secretKey(String secretKey) {
        this.secretKey = secretKey;
        return this;
    }

    public AmazonS3 build() {
        return AmazonS3ClientBuilder
                .standard()
                .withEndpointConfiguration(getEndpointConfiguration())
                .withPathStyleAccessEnabled(true)
                .withClientConfiguration(getClientConfiguration())
                .withCredentials(getCredentialsProvider())
                .build();
    }

    private ClientConfiguration getClientConfiguration() {
        final ClientConfiguration clientConfig = new ClientConfiguration();
        // The AWS SDK default is 50.
        clientConfig.setMaxConnections(maxConnections);
        return clientConfig;
    }

    private AWSCredentialsProvider getCredentialsProvider() {
        if ((accessKeyID == null || accessKeyID.isEmpty()) &&
                (secretKey == null || secretKey.isEmpty())) {
            return new AWSStaticCredentialsProvider(new AnonymousAWSCredentials());
        }

        final List<AWSCredentialsProvider> creds = new ArrayList<>(
                Arrays.asList(
                        new EnvironmentVariableCredentialsProvider(),
                        new SystemPropertiesCredentialsProvider(),
                        new ProfileCredentialsProvider(),
                        new InstanceProfileCredentialsProvider(false)));

        final AWSCredentialsProvider provider = new AWSCredentialsProvider () {
            @Override
            public AWSCredentials getCredentials() {
                return new AWSCredentials() {
                    @Override
                    public String getAWSAccessKeyId() {
                        return accessKeyID;
                    }

                    @Override
                    public String getAWSSecretKey() {
                        return secretKey;
                    }
                };
            }

            @Override
            public void refresh() {}

        };

        if (!provider.getCredentials().getAWSAccessKeyId().isEmpty()) {
            creds.add(0, provider);
        }
        return new AWSCredentialsProviderChain(creds);
    }

    /**
     * @return New instance, or {@literal null} if using the default endpoint.
     */
    private AwsClientBuilder.EndpointConfiguration getEndpointConfiguration() {
        AwsClientBuilder.EndpointConfiguration endpointConfig = null;
        if (endpointURI != null) {
            endpointConfig = new AwsClientBuilder.EndpointConfiguration(
                    endpointURI.toString(), null);
        }
        return endpointConfig;
    }

}<|MERGE_RESOLUTION|>--- conflicted
+++ resolved
@@ -28,13 +28,8 @@
 public final class AWSClientBuilder {
 
     private String accessKeyID;
-<<<<<<< HEAD
     private URI endpointURI;
-    private int maxConnections = 100;
-=======
     private int maxConnections = 200;
-    private String region;
->>>>>>> a9829bdf
     private String secretKey;
 
     /**
