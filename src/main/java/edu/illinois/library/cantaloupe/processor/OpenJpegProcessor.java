--- conflicted
+++ resolved
@@ -8,12 +8,8 @@
 import edu.illinois.library.cantaloupe.image.Dimension;
 import edu.illinois.library.cantaloupe.image.Format;
 import edu.illinois.library.cantaloupe.image.Info;
-<<<<<<< HEAD
 import edu.illinois.library.cantaloupe.image.Orientation;
 import edu.illinois.library.cantaloupe.image.Rectangle;
-=======
-import edu.illinois.library.cantaloupe.operation.Normalize;
->>>>>>> 9ebd7d39
 import edu.illinois.library.cantaloupe.operation.Operation;
 import edu.illinois.library.cantaloupe.operation.OperationList;
 import edu.illinois.library.cantaloupe.operation.ReductionFactor;
@@ -353,8 +349,6 @@
         return initializationException;
     }
 
-<<<<<<< HEAD
-=======
     @Override
     public Path getSourceFile() {
         if (sourceSymlink != null) {
@@ -363,11 +357,6 @@
         return sourceFile;
     }
 
-    /**
-     * Override that disposes the reader since it won't be needed for anything
-     * else.
-     */
->>>>>>> 9ebd7d39
     @Override
     public Info readImageInfo() throws IOException {
         final Info info = new Info();
@@ -556,7 +545,7 @@
      * Returns an instance corresponding to the given arguments.
      *
      * @param opList
-     * @param fullSize      Full size of the source image.
+     * @param fullSize       Full size of the source image.
      * @param numResolutions Number of resolutions (DWT levels + 1) available
      *                       in the source image.
      * @param reduction      The {@link ReductionFactor#factor} property will
@@ -625,7 +614,6 @@
         return new ProcessBuilder(command);
     }
 
-<<<<<<< HEAD
     /**
      * @return Size of the region of interest.
      */
@@ -639,7 +627,8 @@
             }
         }
         return size;
-=======
+    }
+
     @Override
     public void setSourceFile(Path sourceFile) {
         super.setSourceFile(sourceFile);
@@ -683,7 +672,6 @@
                 sourceSymlink = null;
             }
         }
->>>>>>> 9ebd7d39
     }
 
 }