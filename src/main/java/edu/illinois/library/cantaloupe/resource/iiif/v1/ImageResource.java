--- conflicted
+++ resolved
@@ -116,21 +116,16 @@
             }
         }
 
-        // Obtain an instance of the processor assigned to that format.
-        // It must eventually be close()d, but we don't want to close it here
+        // Obtain an instance of the processor assigned to that format. This
+        // must eventually be close()d, but we don't want to close it here
         // unless there is an error.
         final Processor processor = new ProcessorFactory().
                 newProcessor(sourceFormat);
 
-<<<<<<< HEAD
-        // Connect it to the resolver.
-        Future<Path> tempFileFuture = new ProcessorConnector().connect(
-                resolver, processor, identifier, sourceFormat);
-=======
         try {
             // Connect it to the resolver.
-            new ProcessorConnector().connect(resolver, processor, identifier);
->>>>>>> bbeb0ad6
+            Future<Path> tempFileFuture = new ProcessorConnector().connect(
+                    resolver, processor, identifier, sourceFormat);
 
             final Set<Format> availableOutputFormats =
                     processor.getAvailableOutputFormats();
@@ -145,85 +140,55 @@
             final Info info = getOrReadInfo(identifier, processor);
             final Dimension fullSize = info.getSize();
 
-            StringRepresentation redirectingRep =
-                    checkAuthorization(ops, fullSize);
+            StringRepresentation redirectingRep = checkAuthorization(ops, fullSize);
             if (redirectingRep != null) {
                 return redirectingRep;
             }
 
             validateRequestedArea(ops, sourceFormat, info);
 
-<<<<<<< HEAD
-        try {
-            processor.validate(ops, fullSize);
-        } catch (IllegalArgumentException e) {
-            throw new IllegalClientArgumentException(e.getMessage(), e);
-        }
-=======
-            processor.validate(ops, fullSize);
->>>>>>> bbeb0ad6
+            try {
+                processor.validate(ops, fullSize);
+            } catch (IllegalArgumentException e) {
+                throw new IllegalClientArgumentException(e.getMessage(), e);
+            }
 
             addLinkHeader(processor);
 
-<<<<<<< HEAD
-        ops.applyNonEndpointMutations(info,
-                getCanonicalClientIPAddress(),
-                getReference().toUri(),
-                getRequest().getHeaders().getValuesMap(),
-                getCookies().getValuesMap());
-
-        // Find out whether the processor supports the source format by asking
-        // it whether it offers any output formats for it.
-        if (!availableOutputFormats.isEmpty()) {
-            if (!availableOutputFormats.contains(ops.getOutputFormat())) {
-                Exception e = new UnsupportedOutputFormatException(
-                        processor, ops.getOutputFormat());
-                getLogger().warning(e.getMessage() + ": " + getReference());
-                throw e;
-=======
-            ops.applyNonEndpointMutations(fullSize,
-                    info.getOrientation(),
+            ops.applyNonEndpointMutations(info,
                     getCanonicalClientIPAddress(),
                     getReference().toUri(),
                     getRequest().getHeaders().getValuesMap(),
                     getCookies().getValuesMap());
 
-            // Find out whether the processor supports the source format by
-            // asking it whether it offers any output formats for it.
+            // Find out whether the processor supports the source format by asking
+            // it whether it offers any output formats for it.
             if (!availableOutputFormats.isEmpty()) {
                 if (!availableOutputFormats.contains(ops.getOutputFormat())) {
-                    String msg = String.format("%s does not support the \"%s\" output format",
-                            processor.getClass().getSimpleName(),
-                            ops.getOutputFormat().getPreferredExtension());
-                    getLogger().warning(msg + ": " + getReference());
-                    throw new UnsupportedOutputFormatException(msg);
+                    Exception e = new UnsupportedOutputFormatException(
+                            processor, ops.getOutputFormat());
+                    getLogger().warning(e.getMessage() + ": " + getReference());
+                    throw e;
                 }
             } else {
                 throw new UnsupportedSourceFormatException(sourceFormat);
->>>>>>> bbeb0ad6
-            }
-
-<<<<<<< HEAD
-        commitCustomResponseHeaders();
-        return new ImageRepresentation(info, processor, ops, disposition,
-                isBypassingCache(), () -> {
-            if (tempFileFuture != null) {
-                Path tempFile = tempFileFuture.get();
-                if (tempFile != null) {
-                    Files.deleteIfExists(tempFile);
-                }
-            }
-            return null;
-        });
-=======
+            }
+
             commitCustomResponseHeaders();
             return new ImageRepresentation(info, processor, ops, disposition,
-                    isBypassingCache());
+                    isBypassingCache(), () -> {
+                if (tempFileFuture != null) {
+                    Path tempFile = tempFileFuture.get();
+                    if (tempFile != null) {
+                        Files.deleteIfExists(tempFile);
+                    }
+                }
+                return null;
+            });
         } catch (Throwable t) {
             processor.close();
             throw t;
         }
->>>>>>> bbeb0ad6
     }
 
     private void addLinkHeader(Processor processor) {
