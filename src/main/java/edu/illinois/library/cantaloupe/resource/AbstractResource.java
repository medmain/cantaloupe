--- conflicted
+++ resolved
@@ -206,69 +206,12 @@
      * @param path Path of the file relative to the proxy server.
      * @param root Root path required for <code>X-Accel-Redirect</code>.
      */
-<<<<<<< HEAD
     protected void addXSendfileHeader(Path path, Path root) {
         // Check the input.
         if (path == null) {
             logger.error("addXSendfileHeader(): pathname not provided " +
                     "(this may be a bug)");
             return;
-=======
-    public void addNonEndpointOperations(final OperationList opList,
-                                         final Dimension fullSize) {
-        final Configuration config = Configuration.getInstance();
-
-        // Normalization
-        final boolean normalize =
-                config.getBoolean(Processor.NORMALIZE_CONFIG_KEY, false);
-        // This condition is only here in 3.3.x in order to avoid affecting
-        // cache identifier hashes from 3.3. It can be removed in a future
-        // minor version.
-        if (normalize) {
-            opList.getOptions().put(Processor.NORMALIZE_CONFIG_KEY, normalize);
-        }
-
-        // Redactions
-        try {
-            final RedactionService service = new RedactionService();
-            if (service.isEnabled()) {
-                List<Redaction> redactions = service.redactionsFor(
-                        opList.getIdentifier(),
-                        getRequest().getHeaders().getValuesMap(),
-                        getCanonicalClientIpAddress(),
-                        getRequest().getCookies().getValuesMap());
-                for (Redaction redaction : redactions) {
-                    opList.add(redaction);
-                }
-            } else {
-                logger.debug("addNonEndpointOperations(): redactions are " +
-                        "disabled; skipping.");
-            }
-        } catch (DelegateScriptDisabledException e) {
-            logger.debug("addNonEndpointOperations(): delegate script is " +
-                    "disabled; skipping redactions.");
-        } catch (Exception e) {
-            logger.error(e.getMessage(), e);
-        }
-
-        // Scale filter
-        final Scale scale = (Scale) opList.getFirst(Scale.class);
-        if (scale != null) {
-            final Float scalePct = scale.getResultingScale(fullSize);
-            if (scalePct != null) {
-                final String filterKey = (scalePct > 1) ?
-                        UPSCALE_FILTER_CONFIG_KEY : DOWNSCALE_FILTER_CONFIG_KEY;
-                try {
-                    final String filterStr = config.getString(filterKey);
-                    final Scale.Filter filter =
-                            Scale.Filter.valueOf(filterStr.toUpperCase());
-                    scale.setFilter(filter);
-                } catch (Exception e) {
-                    logger.warn("addNonEndpointOperations(): invalid value for {}",
-                            filterKey);
-                }
-            }
->>>>>>> 076b5ff3
         }
 
         // If there is an X-Sendfile-Type request header, set the X-Sendfile
@@ -470,19 +413,14 @@
     }
 
     protected ImageRepresentation getRepresentation(OperationList ops,
-                                                    Format sourceFormat,
+                                                    Format format,
                                                     Info info,
                                                     Disposition disposition,
                                                     Processor proc)
             throws IOException, ProcessorException, CacheException {
         // Max allowed size is ignored when the processing is a no-op.
-<<<<<<< HEAD
         final long maxAllowedSize = (ops.hasEffect(format)) ?
                 Configuration.getInstance().getLong(Key.MAX_PIXELS, 0) : 0;
-=======
-        final long maxAllowedSize = (ops.isNoOp(sourceFormat)) ?
-                0 : Configuration.getInstance().getLong(MAX_PIXELS_CONFIG_KEY, 0);
->>>>>>> 076b5ff3
 
         final Dimension effectiveSize = ops.getResultingSize(info.getSize());
         if (maxAllowedSize > 0 &&
