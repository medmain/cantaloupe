package edu.illinois.library.cantaloupe.resource.iiif.v2;

import com.fasterxml.jackson.databind.ObjectMapper;
import edu.illinois.library.cantaloupe.WebApplication;
import edu.illinois.library.cantaloupe.cache.Cache;
import edu.illinois.library.cantaloupe.cache.CacheFactory;
import edu.illinois.library.cantaloupe.cache.DerivativeCache;
import edu.illinois.library.cantaloupe.config.Configuration;
import edu.illinois.library.cantaloupe.config.ConfigurationFactory;
import edu.illinois.library.cantaloupe.image.Identifier;
import edu.illinois.library.cantaloupe.processor.ProcessorFactory;
import edu.illinois.library.cantaloupe.resolver.ResolverFactory;
import edu.illinois.library.cantaloupe.resource.AbstractResource;
import edu.illinois.library.cantaloupe.resource.ResourceTest;
import edu.illinois.library.cantaloupe.test.TestUtil;
import org.apache.commons.io.FileUtils;
import org.junit.Test;
import org.restlet.data.CacheDirective;
import org.restlet.data.Status;
import org.restlet.resource.ClientResource;
import org.restlet.resource.ResourceException;

import java.awt.Dimension;
import java.io.File;
import java.util.HashMap;
import java.util.List;
import java.util.Map;
import java.util.TreeMap;

import static org.junit.Assert.*;

/**
 * Functional test of the non-IIIF features of InformationResource.
 */
public class InformationResourceTest extends ResourceTest {

    @Override
    protected ClientResource getClientForUriPath(String path) {
        return super.getClientForUriPath(WebApplication.IIIF_2_PATH + path);
    }

    @Test
<<<<<<< HEAD
    public void testCacheHeadersWhenClientCachingIsEnabled() throws Exception {
        Configuration config = Configuration.getInstance();
=======
    public void testCacheHeadersWhenClientCachingIsEnabledAndResponseIsCacheable() throws Exception {
        Configuration config = ConfigurationFactory.getInstance();
>>>>>>> 8f83af4d
        config.setProperty(AbstractResource.CLIENT_CACHE_ENABLED_CONFIG_KEY, "true");
        config.setProperty(AbstractResource.CLIENT_CACHE_MAX_AGE_CONFIG_KEY, "1234");
        config.setProperty(AbstractResource.CLIENT_CACHE_SHARED_MAX_AGE_CONFIG_KEY, "4567");
        config.setProperty(AbstractResource.CLIENT_CACHE_PUBLIC_CONFIG_KEY, "false");
        config.setProperty(AbstractResource.CLIENT_CACHE_PRIVATE_CONFIG_KEY, "true");
        config.setProperty(AbstractResource.CLIENT_CACHE_NO_CACHE_CONFIG_KEY, "true");
        config.setProperty(AbstractResource.CLIENT_CACHE_NO_STORE_CONFIG_KEY, "true");
        config.setProperty(AbstractResource.CLIENT_CACHE_MUST_REVALIDATE_CONFIG_KEY, "false");
        config.setProperty(AbstractResource.CLIENT_CACHE_PROXY_REVALIDATE_CONFIG_KEY, "false");
        config.setProperty(AbstractResource.CLIENT_CACHE_NO_TRANSFORM_CONFIG_KEY, "true");

        Map<String, String> expectedDirectives = new HashMap<>();
        expectedDirectives.put("max-age", "1234");
        expectedDirectives.put("s-maxage", "4567");
        expectedDirectives.put("private", null);
        expectedDirectives.put("no-cache", null);
        expectedDirectives.put("no-store", null);
        expectedDirectives.put("proxy-revalidate", null);
        expectedDirectives.put("no-transform", null);

        ClientResource client = getClientForUriPath("/" + IMAGE + "/info.json");
        client.get();
        List<CacheDirective> actualDirectives = client.getResponse().getCacheDirectives();
        for (CacheDirective d : actualDirectives) {
            if (d.getName() != null) {
                assertTrue(expectedDirectives.keySet().contains(d.getName()));
                if (d.getValue() != null) {
                    assertTrue(expectedDirectives.get(d.getName()).equals(d.getValue()));
                } else {
                    assertNull(expectedDirectives.get(d.getName()));
                }
            }
        }
    }

    @Test
    public void testCacheHeadersWhenClientCachingIsEnabledAndResponseIsNotCacheable() throws Exception {
        Configuration config = ConfigurationFactory.getInstance();
        config.setProperty(AbstractResource.CLIENT_CACHE_ENABLED_CONFIG_KEY, "true");
        config.setProperty(AbstractResource.CLIENT_CACHE_MAX_AGE_CONFIG_KEY, "1234");
        config.setProperty(AbstractResource.CLIENT_CACHE_SHARED_MAX_AGE_CONFIG_KEY, "4567");
        config.setProperty(AbstractResource.CLIENT_CACHE_PUBLIC_CONFIG_KEY, "false");
        config.setProperty(AbstractResource.CLIENT_CACHE_PRIVATE_CONFIG_KEY, "true");
        config.setProperty(AbstractResource.CLIENT_CACHE_NO_CACHE_CONFIG_KEY, "true");
        config.setProperty(AbstractResource.CLIENT_CACHE_NO_STORE_CONFIG_KEY, "true");
        config.setProperty(AbstractResource.CLIENT_CACHE_MUST_REVALIDATE_CONFIG_KEY, "false");
        config.setProperty(AbstractResource.CLIENT_CACHE_PROXY_REVALIDATE_CONFIG_KEY, "true");
        config.setProperty(AbstractResource.CLIENT_CACHE_NO_TRANSFORM_CONFIG_KEY, "false");

        ClientResource client = getClientForUriPath("/bogus/info.json");
        try {
            client.get();
            fail("Expected exception");
        } catch (ResourceException e) {
            assertEquals(0, client.getResponse().getCacheDirectives().size());
        }
    }

    /**
     * Tests that there is no Cache-Control header returned when
     * cache.client.enabled = true but a cache=false argument is present in the
     * URL query.
     *
     * @throws Exception
     */
    @Test
    public void testCacheHeadersWhenClientCachingIsEnabledButCachingIsDisabledInUrl()
            throws Exception {
        Configuration config = Configuration.getInstance();
        config.setProperty(AbstractResource.CLIENT_CACHE_ENABLED_CONFIG_KEY, "true");
        config.setProperty(AbstractResource.CLIENT_CACHE_MAX_AGE_CONFIG_KEY, "1234");
        config.setProperty(AbstractResource.CLIENT_CACHE_SHARED_MAX_AGE_CONFIG_KEY, "4567");
        config.setProperty(AbstractResource.CLIENT_CACHE_PUBLIC_CONFIG_KEY, "true");
        config.setProperty(AbstractResource.CLIENT_CACHE_PRIVATE_CONFIG_KEY, "false");
        config.setProperty(AbstractResource.CLIENT_CACHE_NO_CACHE_CONFIG_KEY, "false");
        config.setProperty(AbstractResource.CLIENT_CACHE_NO_STORE_CONFIG_KEY, "false");
        config.setProperty(AbstractResource.CLIENT_CACHE_MUST_REVALIDATE_CONFIG_KEY, "false");
        config.setProperty(AbstractResource.CLIENT_CACHE_PROXY_REVALIDATE_CONFIG_KEY, "false");
        config.setProperty(AbstractResource.CLIENT_CACHE_NO_TRANSFORM_CONFIG_KEY, "true");

        ClientResource client = getClientForUriPath(
                "/" + IMAGE + "/info.json?cache=false");
        client.get();
        assertEquals(0, client.getResponse().getCacheDirectives().size());
    }

    @Test
    public void testCacheHeadersWhenClientCachingIsDisabled() throws Exception {
        Configuration config = Configuration.getInstance();
        config.setProperty(AbstractResource.CLIENT_CACHE_ENABLED_CONFIG_KEY, "false");

        ClientResource client = getClientForUriPath(
                "/" + IMAGE + "/full/full/0/default.jpg");
        client.get();
        assertEquals(0, client.getResponse().getCacheDirectives().size());
    }

    @Test
    public void testCacheWhenDerviativeCachingIsEnabled() throws Exception {
        File cacheFolder = TestUtil.getTempFolder();
        cacheFolder = new File(cacheFolder.getAbsolutePath() + "/cache");
        File infoCacheFolder = new File(cacheFolder.getAbsolutePath() + "/info");
        if (cacheFolder.exists()) {
            FileUtils.cleanDirectory(cacheFolder);
        } else {
            cacheFolder.mkdir();
        }

        Configuration config = Configuration.getInstance();
        config.setProperty(CacheFactory.DERIVATIVE_CACHE_ENABLED_CONFIG_KEY,
                true);
        config.setProperty(CacheFactory.DERIVATIVE_CACHE_CONFIG_KEY,
                "FilesystemCache");
        config.setProperty("FilesystemCache.pathname",
                cacheFolder.getAbsolutePath());
        config.setProperty(Cache.TTL_CONFIG_KEY, 10);
        config.setProperty(Cache.RESOLVE_FIRST_CONFIG_KEY, true);

        assertEquals(0, FileUtils.listFiles(cacheFolder, null, true).size());

        // request an info to cache it
        getClientForUriPath("/" + IMAGE + "/info.json").get();

        // assert that it has been cached
        assertEquals(1, FileUtils.listFiles(infoCacheFolder, null, true).size());
    }

    @Test
    public void testCacheWhenDerviativeCachingIsEnabledButNegativeCacheQueryArgumentIsSupplied()
            throws Exception {
        File cacheFolder = TestUtil.getTempFolder();
        cacheFolder = new File(cacheFolder.getAbsolutePath() + "/cache");
        File infoCacheFolder = new File(cacheFolder.getAbsolutePath() + "/info");
        if (cacheFolder.exists()) {
            FileUtils.cleanDirectory(cacheFolder);
        } else {
            cacheFolder.mkdir();
        }

        Configuration config = Configuration.getInstance();
        config.setProperty(CacheFactory.DERIVATIVE_CACHE_ENABLED_CONFIG_KEY,
                true);
        config.setProperty(CacheFactory.DERIVATIVE_CACHE_CONFIG_KEY,
                "FilesystemCache");
        config.setProperty("FilesystemCache.pathname",
                cacheFolder.getAbsolutePath());
        config.setProperty(Cache.TTL_CONFIG_KEY, 10);
        config.setProperty(Cache.RESOLVE_FIRST_CONFIG_KEY, true);

        assertEquals(0, FileUtils.listFiles(cacheFolder, null, true).size());

        // request an info
        getClientForUriPath("/" + IMAGE + "/info.json?cache=false").get();

        // assert that it has NOT been cached
        assertFalse(infoCacheFolder.exists());
    }

    @Test
    public void testEndpointDisabled() throws Exception {
        Configuration config = Configuration.getInstance();
        ClientResource client = getClientForUriPath(
                "/" + IMAGE + "/full/full/0/default.jpg");

        config.setProperty("endpoint.iiif.2.enabled", true);
        client.get();
        assertEquals(Status.SUCCESS_OK, client.getStatus());

        config.setProperty("endpoint.iiif.2.enabled", false);
        try {
            client.get();
            fail("Expected exception");
        } catch (ResourceException e) {
            assertEquals(Status.CLIENT_ERROR_FORBIDDEN, client.getStatus());
        }
    }

    @Test
    public void testPurgeFromCacheWhenSourceIsMissingAndOptionIsFalse()
            throws Exception {
        doPurgeFromCacheWhenSourceIsMissing(false);
    }

    @Test
    public void testPurgeFromCacheWhenSourceIsMissingAndOptionIsTrue()
            throws Exception {
        doPurgeFromCacheWhenSourceIsMissing(true);
    }

    private void doPurgeFromCacheWhenSourceIsMissing(boolean purgeMissing)
            throws Exception {
        // Create a directory that will contain a source image. Don't want to
        // use the image fixtures dir because we'll need to delete one.
        File sourceDir = TestUtil.getTempFolder();
        sourceDir = new File(sourceDir.getAbsolutePath() + "/source");
        if (sourceDir.exists()) {
            FileUtils.cleanDirectory(sourceDir);
        } else {
            sourceDir.mkdir();
        }

        // Populate the source directory with an image.
        File imageFixture = TestUtil.getImage(IMAGE);
        File sourceImage = new File(sourceDir.getAbsolutePath() + "/" +
                imageFixture.getName());
        FileUtils.copyFile(imageFixture, sourceImage);

        // Create the cache directory.
        File cacheDir = TestUtil.getTempFolder();
        cacheDir = new File(cacheDir.getAbsolutePath() + "/cache");
        if (cacheDir.exists()) {
            FileUtils.cleanDirectory(cacheDir);
        } else {
            cacheDir.mkdir();
        }

        final Configuration config = Configuration.getInstance();
        config.setProperty("FilesystemResolver.BasicLookupStrategy.path_prefix",
                sourceDir.getAbsolutePath() + "/");
        config.setProperty(CacheFactory.DERIVATIVE_CACHE_ENABLED_CONFIG_KEY,
                true);
        config.setProperty(CacheFactory.DERIVATIVE_CACHE_CONFIG_KEY,
                "FilesystemCache");
        config.setProperty("FilesystemCache.pathname",
                cacheDir.getAbsolutePath());
        config.setProperty(Cache.TTL_CONFIG_KEY, 60);
        config.setProperty(Cache.RESOLVE_FIRST_CONFIG_KEY, true);
        config.setProperty(Cache.PURGE_MISSING_CONFIG_KEY, purgeMissing);

        try {
<<<<<<< HEAD
            Identifier identifier = new Identifier(IMAGE);
=======
            final String imagePath = "/" + IMAGE + "/full/full/0/default.jpg";
            final OperationList ops = Parameters.fromUri(imagePath).
                    toOperationList();
            new InformationResource().
                    addNonEndpointOperations(ops, new Dimension(64, 56));
>>>>>>> 8f83af4d

            assertEquals(0, FileUtils.listFiles(cacheDir, null, true).size());

            // request an image to cache it
<<<<<<< HEAD
=======
            getClientForUriPath(imagePath).get();
>>>>>>> 8f83af4d
            getClientForUriPath("/" + IMAGE + "/info.json").get();

            // assert that it has been cached
            assertEquals(1, FileUtils.listFiles(cacheDir, null, true).size());
            DerivativeCache cache = CacheFactory.getDerivativeCache();
            assertNotNull(cache.getImageInfo(identifier));

            // Delete the source image.
            sourceImage.delete();

            // request the same image which is now cached but underlying is gone
            try {
                getClientForUriPath("/" + IMAGE + "/info.json").get();
            } catch (ResourceException e) {
                // noop
            }

            if (purgeMissing) {
                assertNull(cache.getImageInfo(identifier));
            } else {
                assertNotNull(cache.getImageInfo(identifier));
            }
        } finally {
            FileUtils.deleteDirectory(sourceDir);
            FileUtils.deleteDirectory(cacheDir);
        }
    }

    @Test
    public void testNotFound() throws Exception {
        ClientResource client = getClientForUriPath("/invalid/info.json");
        try {
            client.get();
            fail("Expected exception");
        } catch (ResourceException e) {
            assertEquals(Status.CLIENT_ERROR_NOT_FOUND, client.getStatus());
        }
    }

    /**
     * Checks that the server responds with HTTP 500 when a non-FileResolver is
     * used with a non-StreamProcessor.
     *
     * @throws Exception
     */
    @Test
    public void testResolverProcessorCompatibility() throws Exception {
        Configuration config = Configuration.getInstance();
        config.setProperty(ResolverFactory.STATIC_RESOLVER_CONFIG_KEY,
                "HttpResolver");
        config.setProperty("HttpResolver.lookup_strategy", "BasicLookupStrategy");
        config.setProperty("HttpResolver.BasicLookupStrategy.url_prefix",
                webServer.getHttpHost() + ":" + webServer.getHttpPort() + "/");
        config.setProperty("processor.jp2", "KakaduProcessor");
        config.setProperty(ProcessorFactory.FALLBACK_PROCESSOR_CONFIG_KEY,
                "KakaduProcessor");

        ClientResource client = getClientForUriPath("/jp2/info.json");
        try {
            client.get();
            fail("Expected exception");
        } catch (ResourceException e) {
            assertEquals(Status.SERVER_ERROR_INTERNAL, e.getStatus());
        }
    }

    @Test
    public void testSlashSubstitution() throws Exception {
        ConfigurationFactory.getInstance().setProperty("slash_substitute", "CATS");

        ClientResource client = getClientForUriPath("/subfolderCATSjpg/info.json");
        client.get();
        assertEquals(Status.SUCCESS_OK, client.getResponse().getStatus());
    }

    @Test
    public void testUnavailableSourceFormat() throws Exception {
        ClientResource client = getClientForUriPath("/text.txt/info.json");
        try {
            client.get();
            fail("Expected exception");
        } catch (ResourceException e) {
            assertEquals(Status.SERVER_ERROR_INTERNAL, client.getStatus());
        }
    }

    @Test
    public void testUrisInJson() throws Exception {
        ClientResource client = getClientForUriPath("/" + IMAGE + "/info.json");
        client.get();
        String json = client.getResponse().getEntityAsText();
        ObjectMapper mapper = new ObjectMapper();
        @SuppressWarnings("unchecked")
        Map<String,Object> info =
                (Map<String,Object>) mapper.readValue(json, TreeMap.class);
        assertEquals("http://localhost:" + PORT +
                WebApplication.IIIF_2_PATH + "/" + IMAGE, info.get("@id"));
    }

    @Test
    public void testUrisInJsonWithBaseUriOverride() throws Exception {
        Configuration config = Configuration.getInstance();
        config.setProperty(AbstractResource.BASE_URI_CONFIG_KEY,
                "http://example.org/");

        ClientResource client = getClientForUriPath("/" + IMAGE + "/info.json");
        client.get();
        String json = client.getResponse().getEntityAsText();
        ObjectMapper mapper = new ObjectMapper();
        @SuppressWarnings("unchecked")
        Map<String,Object> info =
                (Map<String,Object>) mapper.readValue(json, TreeMap.class);
        assertEquals("http://example.org" +
                WebApplication.IIIF_2_PATH + "/" + IMAGE, info.get("@id"));
    }

    @Test
    public void testUrisInJsonWithProxyHeaders() throws Exception {
        ClientResource client = getClientForUriPath("/" + IMAGE + "/info.json");
        client.getRequest().getHeaders().add("X-Forwarded-Proto", "HTTP");
        client.getRequest().getHeaders().add("X-Forwarded-Host", "example.org");
        client.getRequest().getHeaders().add("X-Forwarded-Port", "8080");
        client.getRequest().getHeaders().add("X-Forwarded-Path", "/cats/");
        client.getRequest().getHeaders().add("X-IIIF-ID", "originalID");
        client.get();
        String json = client.getResponse().getEntityAsText();
        ObjectMapper mapper = new ObjectMapper();
        @SuppressWarnings("unchecked")
        Map<String,Object> info =
                (Map<String,Object>) mapper.readValue(json, TreeMap.class);
        assertEquals("http://example.org:8080/cats" +
                WebApplication.IIIF_2_PATH + "/originalID", info.get("@id"));
    }

    @Test
    public void testBaseUriOverridesProxyHeaders() throws Exception {
        Configuration config = Configuration.getInstance();
        config.setProperty(AbstractResource.BASE_URI_CONFIG_KEY,
                "https://example.net/");

        ClientResource client = getClientForUriPath("/" + IMAGE + "/info.json");
        client.getRequest().getHeaders().add("X-Forwarded-Proto", "HTTP");
        client.getRequest().getHeaders().add("X-Forwarded-Host", "example.org");
        client.getRequest().getHeaders().add("X-Forwarded-Port", "8080");
        client.getRequest().getHeaders().add("X-Forwarded-Path", "/cats");
        client.get();
        String json = client.getResponse().getEntityAsText();
        ObjectMapper mapper = new ObjectMapper();
        @SuppressWarnings("unchecked")
        Map<String,Object> info =
                (Map<String,Object>) mapper.readValue(json, TreeMap.class);
        assertEquals("https://example.net" +
                WebApplication.IIIF_2_PATH + "/" + IMAGE, info.get("@id"));
    }

}<|MERGE_RESOLUTION|>--- conflicted
+++ resolved
@@ -20,7 +20,6 @@
 import org.restlet.resource.ClientResource;
 import org.restlet.resource.ResourceException;
 
-import java.awt.Dimension;
 import java.io.File;
 import java.util.HashMap;
 import java.util.List;
@@ -40,13 +39,9 @@
     }
 
     @Test
-<<<<<<< HEAD
-    public void testCacheHeadersWhenClientCachingIsEnabled() throws Exception {
-        Configuration config = Configuration.getInstance();
-=======
-    public void testCacheHeadersWhenClientCachingIsEnabledAndResponseIsCacheable() throws Exception {
-        Configuration config = ConfigurationFactory.getInstance();
->>>>>>> 8f83af4d
+    public void testCacheHeadersWhenClientCachingIsEnabledAndResponseIsCacheable()
+            throws Exception {
+        Configuration config = Configuration.getInstance();
         config.setProperty(AbstractResource.CLIENT_CACHE_ENABLED_CONFIG_KEY, "true");
         config.setProperty(AbstractResource.CLIENT_CACHE_MAX_AGE_CONFIG_KEY, "1234");
         config.setProperty(AbstractResource.CLIENT_CACHE_SHARED_MAX_AGE_CONFIG_KEY, "4567");
@@ -83,7 +78,8 @@
     }
 
     @Test
-    public void testCacheHeadersWhenClientCachingIsEnabledAndResponseIsNotCacheable() throws Exception {
+    public void testCacheHeadersWhenClientCachingIsEnabledAndResponseIsNotCacheable()
+            throws Exception {
         Configuration config = ConfigurationFactory.getInstance();
         config.setProperty(AbstractResource.CLIENT_CACHE_ENABLED_CONFIG_KEY, "true");
         config.setProperty(AbstractResource.CLIENT_CACHE_MAX_AGE_CONFIG_KEY, "1234");
@@ -277,23 +273,11 @@
         config.setProperty(Cache.PURGE_MISSING_CONFIG_KEY, purgeMissing);
 
         try {
-<<<<<<< HEAD
             Identifier identifier = new Identifier(IMAGE);
-=======
-            final String imagePath = "/" + IMAGE + "/full/full/0/default.jpg";
-            final OperationList ops = Parameters.fromUri(imagePath).
-                    toOperationList();
-            new InformationResource().
-                    addNonEndpointOperations(ops, new Dimension(64, 56));
->>>>>>> 8f83af4d
 
             assertEquals(0, FileUtils.listFiles(cacheDir, null, true).size());
 
             // request an image to cache it
-<<<<<<< HEAD
-=======
-            getClientForUriPath(imagePath).get();
->>>>>>> 8f83af4d
             getClientForUriPath("/" + IMAGE + "/info.json").get();
 
             // assert that it has been cached
