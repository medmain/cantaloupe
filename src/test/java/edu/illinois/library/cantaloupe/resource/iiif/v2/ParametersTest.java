--- conflicted
+++ resolved
@@ -70,9 +70,20 @@
         assertEquals(copy.getQuery(), instance.getQuery());
     }
 
-<<<<<<< HEAD
     @Test
-    void testConstructor3WithUnsupportedOutputFormat() {
+    void testConstructor3WithUnsupportedQuality() {
+        assertThrows(IllegalClientArgumentException.class,
+                () -> new Parameters(
+                        new Identifier("identifier"),
+                        "0,0,200,200",
+                        "pct:50",
+                        "5",
+                        "bogus",
+                        "jpg"));
+    }
+
+    @Test
+    void testConstructor3WithUnsupportedFormat() {
         assertThrows(FormatException.class,
                 () -> new Parameters(
                         new Identifier("identifier"),
@@ -81,18 +92,6 @@
                         "5",
                         "default",
                         "bogus"));
-=======
-    @Test(expected = IllegalClientArgumentException.class)
-    public void testConstructor3WithIllegalQuality() {
-        new Parameters(new Identifier("identifier"), "0,0,200,200", "pct:50",
-                "5", "bogus", "jpg");
-    }
-
-    @Test(expected = UnsupportedOutputFormatException.class)
-    public void testConstructor3WithIllegalFormat() {
-        new Parameters(new Identifier("identifier"), "0,0,200,200", "pct:50",
-                "5", "default", "bogus");
->>>>>>> ba3a846e
     }
 
     @Test
