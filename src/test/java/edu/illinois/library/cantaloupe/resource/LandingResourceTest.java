package edu.illinois.library.cantaloupe.resource;

import edu.illinois.library.cantaloupe.Application;
import edu.illinois.library.cantaloupe.http.Headers;
import edu.illinois.library.cantaloupe.http.Method;
import edu.illinois.library.cantaloupe.http.Response;
import org.junit.jupiter.api.Test;

import java.util.List;

import static edu.illinois.library.cantaloupe.test.Assert.HTTPAssert.*;
import static org.junit.Assert.assertEquals;
import static org.junit.Assert.assertNotNull;
import static org.junit.Assert.assertTrue;

/**
 * Functional test of LandingResource.
 */
public class LandingResourceTest extends ResourceTest {

    @Override
    protected String getEndpointPath() {
        return "";
    }

    @Test
    void testGET() {
        assertStatus(200, getHTTPURI(""));
    }

    @Test
    void testGETResponseBody() {
        assertRepresentationContains("<body", getHTTPURI(""));
    }

    @Test
    void testGETResponseHeaders() throws Exception {
        client = newClient("");
        Response response = client.send();
        Headers headers = response.getHeaders();
        assertEquals(6, headers.size());

        // Cache-Control
        assertTrue(headers.getFirstValue("Cache-Control").contains("public"));
        assertTrue(headers.getFirstValue("Cache-Control").contains("max-age="));
        // Content-Type
<<<<<<< HEAD
        assertTrue("text/html;charset=UTF-8".equalsIgnoreCase(
                headers.getFirstValue("Content-Type")));
=======
        assertEquals("text/html;charset=UTF-8",
                headers.getFirstValue("Content-Type"));
>>>>>>> f1571f3f
        // Date
        assertNotNull(headers.getFirstValue("Date"));
        // Server
        assertNotNull(headers.getFirstValue("Server"));
        // X-Powered-By
        assertEquals(Application.getName() + "/" + Application.getVersion(),
                headers.getFirstValue("X-Powered-By"));
    }

    @Test
    void testOPTIONS() throws Exception {
        client = newClient("");
        client.setMethod(Method.OPTIONS);
        Response response = client.send();
        assertEquals(204, response.getStatus());

        Headers headers = response.getHeaders();
        List<String> methods = List.of(headers.getFirstValue("Allow").split(","));
        assertEquals(2, methods.size());
        assertTrue(methods.contains("GET"));
        assertTrue(methods.contains("OPTIONS"));
    }

}<|MERGE_RESOLUTION|>--- conflicted
+++ resolved
@@ -9,9 +9,7 @@
 import java.util.List;
 
 import static edu.illinois.library.cantaloupe.test.Assert.HTTPAssert.*;
-import static org.junit.Assert.assertEquals;
-import static org.junit.Assert.assertNotNull;
-import static org.junit.Assert.assertTrue;
+import static org.junit.Assert.*;
 
 /**
  * Functional test of LandingResource.
@@ -44,13 +42,8 @@
         assertTrue(headers.getFirstValue("Cache-Control").contains("public"));
         assertTrue(headers.getFirstValue("Cache-Control").contains("max-age="));
         // Content-Type
-<<<<<<< HEAD
         assertTrue("text/html;charset=UTF-8".equalsIgnoreCase(
                 headers.getFirstValue("Content-Type")));
-=======
-        assertEquals("text/html;charset=UTF-8",
-                headers.getFirstValue("Content-Type"));
->>>>>>> f1571f3f
         // Date
         assertNotNull(headers.getFirstValue("Date"));
         // Server
