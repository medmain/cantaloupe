package edu.illinois.library.cantaloupe.processor;

import edu.illinois.library.cantaloupe.image.Format;
import edu.illinois.library.cantaloupe.image.Info;
import edu.illinois.library.cantaloupe.resource.iiif.ProcessorFeature;
import edu.illinois.library.cantaloupe.test.TestUtil;
import org.junit.jupiter.api.AfterEach;
import org.junit.jupiter.api.BeforeEach;
import org.junit.jupiter.api.Test;

import java.util.EnumSet;
import java.util.Set;

import static org.junit.jupiter.api.Assertions.*;

public class KakaduNativeProcessorTest extends AbstractProcessorTest {

    private KakaduNativeProcessor instance;

    @BeforeEach
    public void setUp() throws Exception {
        super.setUp();

        KakaduNativeProcessor.resetInitialization();

        instance = newInstance();
    }

    @AfterEach
    public void tearDown() throws Exception {
        super.tearDown();
        instance.close();
    }

    @Override
    protected KakaduNativeProcessor newInstance() {
        KakaduNativeProcessor proc = new KakaduNativeProcessor();
        try {
            proc.setSourceFormat(Format.JP2);
        } catch (SourceFormatException e) {
            fail("Huge bug");
        }
        return proc;
    }

    @Test
    void testGetInitializationErrorWithNoException() {
        assertNull(instance.getInitializationError());
    }

    @Test
<<<<<<< HEAD
    void testReadInfoWithUntiledImage() throws Exception {
=======
    public void testIsSeeking() {
        assertTrue(instance.isSeeking());
    }

    @Test
    public void testProcessWithMetadataCopy() throws Exception {
        try (ByteArrayOutputStream os = new ByteArrayOutputStream()) {
            instance.setSourceFormat(Format.JP2);
            instance.setSourceFile(TestUtil.getImage("jp2-xmp.jp2"));

            OperationList opList = new OperationList(
                    new MetadataCopy(),
                    new Encode(Format.JPG));
            Info info = instance.readInfo();

            instance.process(opList, info, os);

            String str = new String(os.toByteArray(), StandardCharsets.UTF_8);
            assertTrue(str.contains("<rdf:RDF"));
        }
    }

    @Test
    public void testProcessWithoutMetadataCopy() throws Exception {
        try (ByteArrayOutputStream os = new ByteArrayOutputStream()) {
            instance.setSourceFormat(Format.JP2);
            instance.setSourceFile(TestUtil.getImage("jp2-xmp.jp2"));

            OperationList opList = new OperationList(new Encode(Format.JPG));
            Info info = instance.readInfo();

            instance.process(opList, info, os);

            String str = new String(os.toByteArray(), StandardCharsets.UTF_8);
            assertFalse(str.contains("<rdf:RDF"));
        }
    }

    @Test
    public void testReadImageInfoWithUntiledImage() throws Exception {
>>>>>>> 37a5ce7f
        instance.setSourceFile(TestUtil.getImage("jp2-5res-rgb-64x56x8-monotiled-lossy.jp2"));
        Info expectedInfo = Info.builder()
                .withSize(64, 56)
                .withTileSize(64, 56)
                .withFormat(Format.JP2)
                .withNumResolutions(5)
                .build();
        assertEquals(expectedInfo, instance.readInfo());
    }

    @Test
    void testReadInfoWithTiledImage() throws Exception {
        instance.setSourceFile(TestUtil.getImage("jp2-6res-rgb-64x56x8-multitiled-lossy.jp2"));
        Info expectedInfo = Info.builder()
                .withSize(64, 56)
                .withTileSize(32, 28)
                .withFormat(Format.JP2)
                .withNumResolutions(6)
                .build();
        assertEquals(expectedInfo, instance.readInfo());
    }

    @Test
    void testReadInfoIPTCAwareness() throws Exception {
        instance.setSourceFile(TestUtil.getImage("jp2-iptc.jp2"));
        Info info = instance.readInfo();
        assertTrue(info.getMetadata().getIPTC().isPresent());
    }

    @Test
    void testReadInfoXMPAwareness() throws Exception {
        instance.setSourceFile(TestUtil.getImage("jp2-xmp.jp2"));
        Info info = instance.readInfo();
        assertTrue(info.getMetadata().getXMP().isPresent());
    }

    @Test
    void testGetSupportedFeatures() throws Exception {
        instance.setSourceFormat(getAnySupportedSourceFormat(instance));

        Set<ProcessorFeature> expectedFeatures = EnumSet.of(
                ProcessorFeature.MIRRORING,
                ProcessorFeature.REGION_BY_PERCENT,
                ProcessorFeature.REGION_BY_PIXELS,
                ProcessorFeature.REGION_SQUARE,
                ProcessorFeature.ROTATION_ARBITRARY,
                ProcessorFeature.ROTATION_BY_90S,
                ProcessorFeature.SIZE_ABOVE_FULL,
                ProcessorFeature.SIZE_BY_CONFINED_WIDTH_HEIGHT,
                ProcessorFeature.SIZE_BY_DISTORTED_WIDTH_HEIGHT,
                ProcessorFeature.SIZE_BY_FORCED_WIDTH_HEIGHT,
                ProcessorFeature.SIZE_BY_HEIGHT,
                ProcessorFeature.SIZE_BY_PERCENT,
                ProcessorFeature.SIZE_BY_WIDTH,
                ProcessorFeature.SIZE_BY_WIDTH_HEIGHT);
        assertEquals(expectedFeatures, instance.getSupportedFeatures());
    }

}<|MERGE_RESOLUTION|>--- conflicted
+++ resolved
@@ -44,55 +44,17 @@
     }
 
     @Test
+    void testIsSeeking() {
+        assertTrue(instance.isSeeking());
+    }
+
+    @Test
     void testGetInitializationErrorWithNoException() {
         assertNull(instance.getInitializationError());
     }
 
     @Test
-<<<<<<< HEAD
     void testReadInfoWithUntiledImage() throws Exception {
-=======
-    public void testIsSeeking() {
-        assertTrue(instance.isSeeking());
-    }
-
-    @Test
-    public void testProcessWithMetadataCopy() throws Exception {
-        try (ByteArrayOutputStream os = new ByteArrayOutputStream()) {
-            instance.setSourceFormat(Format.JP2);
-            instance.setSourceFile(TestUtil.getImage("jp2-xmp.jp2"));
-
-            OperationList opList = new OperationList(
-                    new MetadataCopy(),
-                    new Encode(Format.JPG));
-            Info info = instance.readInfo();
-
-            instance.process(opList, info, os);
-
-            String str = new String(os.toByteArray(), StandardCharsets.UTF_8);
-            assertTrue(str.contains("<rdf:RDF"));
-        }
-    }
-
-    @Test
-    public void testProcessWithoutMetadataCopy() throws Exception {
-        try (ByteArrayOutputStream os = new ByteArrayOutputStream()) {
-            instance.setSourceFormat(Format.JP2);
-            instance.setSourceFile(TestUtil.getImage("jp2-xmp.jp2"));
-
-            OperationList opList = new OperationList(new Encode(Format.JPG));
-            Info info = instance.readInfo();
-
-            instance.process(opList, info, os);
-
-            String str = new String(os.toByteArray(), StandardCharsets.UTF_8);
-            assertFalse(str.contains("<rdf:RDF"));
-        }
-    }
-
-    @Test
-    public void testReadImageInfoWithUntiledImage() throws Exception {
->>>>>>> 37a5ce7f
         instance.setSourceFile(TestUtil.getImage("jp2-5res-rgb-64x56x8-monotiled-lossy.jp2"));
         Info expectedInfo = Info.builder()
                 .withSize(64, 56)
