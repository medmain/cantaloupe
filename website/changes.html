--- conflicted
+++ resolved
@@ -5,7 +5,6 @@
 
 <h1>Change Log</h1>
 
-<<<<<<< HEAD
 <h2>4.0</h2>
 
 <ul>
@@ -42,12 +41,12 @@
       <li>Updated JRuby to 9.1.15.0.</li>
     </ul>
   </li>
-=======
+</ul>
+
 <h2>3.4.2</h2>
 
 <ul>
   <li>Fixed aspect-fit scale-to-height in ImageMagickProcessor and GraphicsMagickProcessor.</li>
->>>>>>> 7272565f
 </ul>
 
 <h2>3.4.1</h2>
