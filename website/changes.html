--- conflicted
+++ resolved
@@ -9,11 +9,8 @@
 
 <ul>
   <li>A new <code>X-Forwarded-ID</code> reverse proxy header replaces <code>X-IIIF-ID</code>, which has been deprecated, but is still available.</li>
-<<<<<<< HEAD
+  <li>Error response representations are in <code>text/plain</code> format in the absence of a client preference.</li>
   <li>Updated JRuby to 9.1.15.0.</li>
-=======
-  <li>Error response representations are in <code>text/plain</code> format in the absence of a client preference.</li>
->>>>>>> 599d6da6
 </ul>
 
 <h2>3.4</h2>
