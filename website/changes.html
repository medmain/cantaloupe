--- conflicted
+++ resolved
@@ -4,12 +4,6 @@
 
 <h2>Change Log</h2>
 
-<<<<<<< HEAD
-<h3>1.2.1</h3>
-
-<ul>
-  <li>Fixed a bug in KakaduProcessor that caused some images to be blurry.</li>
-=======
 <h3>2.0</h3>
 
 <ul>
@@ -21,14 +15,18 @@
   <li>Added pyramidal TIFF support to Java2dProcessor's TIFFImageDecoder.</li>
   <li>Added pyramidal TIFF support to JaiProcessor.</li>
   <li>KakaduProcessor and FfmpegProcessor use a thread pool for better efficiency.</li>
-  <li>Fixed a KakaduProcessor bug that caused some images to be blurry.</li>
   <li>Improved the robustness of FilesystemCache.</li>
   <li>JdbcResolver and JdbcCache use a JDBC connection pool.</li>
   <li>JdbcCache uses transactions for nonatomic operations.</li>
   <li>All cache-related "flushing" terminology changed to "purging."</li>
   <li>Added an option to auto-purge missing (HTTP 404) images from the cache.</li>
   <li>Added an option to limit the pixel count of returned images, to prevent overloading the server.</li>
->>>>>>> c8ecde43
+</ul>
+
+<h3>1.2.1</h3>
+
+<ul>
+  <li>Fixed a bug in KakaduProcessor that caused some images to be blurry.</li>
 </ul>
 
 <h3>1.2</h3>
