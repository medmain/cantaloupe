--- conflicted
+++ resolved
@@ -12,25 +12,14 @@
 
     <properties>
         <project.build.sourceEncoding>UTF-8</project.build.sourceEncoding>
-<<<<<<< HEAD
         <project.reporting.outputEncoding>UTF-8</project.reporting.outputEncoding>
         <aws-sdk.version>1.11.538</aws-sdk.version>
-        <jackson.version>2.9.10</jackson.version>
-        <jackson.databind.version>2.9.10.1</jackson.databind.version>
-        <jetty.version>9.4.24.v20191120</jetty.version>
-        <jruby.version>9.2.9.0</jruby.version>
-        <surefire.version>3.0.0-M3</surefire.version>
-=======
-        <project.reporting.outputEncoding>UTF-8
-        </project.reporting.outputEncoding>
-        <aws-sdk.version>1.11.291</aws-sdk.version>
         <jackson.version>2.11.0</jackson.version>
         <!-- N.B.: Jetty does not use semantic versioning. New x.x.x releases
-        frequently break features and API. -->
+        often break API. -->
         <jetty.version>9.4.24.v20191120</jetty.version>
         <jruby.version>9.2.11.1</jruby.version>
-        <surefire.version>2.21.0</surefire.version>
->>>>>>> 978ceb5c
+        <surefire.version>3.0.0-M3</surefire.version>
     </properties>
 
     <developers>
@@ -365,7 +354,7 @@
         <dependency>
             <groupId>com.fasterxml.jackson.core</groupId>
             <artifactId>jackson-databind</artifactId>
-            <version>${jackson.databind.version}</version>
+            <version>${jackson.version}</version>
         </dependency>
         <!-- Makes Jackson aware of JDK8 date/time objects -->
         <dependency>
